// Copyright (c) Facebook, Inc. and its affiliates.
// This source code is licensed under the MIT license found in the
// LICENSE file in the root directory of this source tree.

#include "PathFinder.h"
#include <stack>
#include <unordered_map>

#include <Magnum/Magnum.h>
#include <Magnum/Math/Vector3.h>

#include <Magnum/EigenIntegration/GeometryIntegration.h>
#include <Magnum/EigenIntegration/Integration.h>

#include <cstdio>
#define _USE_MATH_DEFINES
#include <cmath>
#include <limits>

#include "esp/assets/MeshData.h"
#include "esp/core/esp.h"

#include "DetourNavMesh.h"
#include "DetourNavMeshBuilder.h"
#include "DetourNavMeshQuery.h"
#include "DetourNode.h"
#include "Recast.h"

namespace esp {
namespace nav {

namespace {
template <typename T>
std::tuple<dtStatus, dtPolyRef, vec3f> projectToPoly(
    const T& pt,
    const dtNavMeshQuery* navQuery,
    const dtQueryFilter* filter) {
  // Defines size of the bounding box to search in for the nearest polygon.  If
  // there is no polygon inside the bounding box, the status is set to failure
  // and polyRef == 0
  constexpr float polyPickExt[3] = {2, 4, 2};  // [2 * dx, 2 * dy, 2 * dz]
  dtPolyRef polyRef;
  vec3f polyXYZ;
  dtStatus status = navQuery->findNearestPoly(pt.data(), polyPickExt, filter,
                                              &polyRef, polyXYZ.data());

  return std::make_tuple(status, polyRef, polyXYZ);
}
}  // namespace

namespace impl {

// Runs connected component analysis on the navmesh to figure out which polygons
// are connected This gives O(1) lookup for if a path between two polygons
// exists or not
// Takes O(npolys) to construct
class IslandSystem {
 public:
  IslandSystem(const dtNavMesh* navMesh, const dtQueryFilter* filter) {
    std::vector<vec3f> islandVerts;

    // Iterate over all tiles
    for (int iTile = 0; iTile < navMesh->getMaxTiles(); ++iTile) {
      const dtMeshTile* tile = navMesh->getTile(iTile);
      if (!tile)
        continue;

      // Iterate over all polygons in a tile
      for (int jPoly = 0; jPoly < tile->header->polyCount; ++jPoly) {
        // Get the polygon reference from the tile and polygon id
        dtPolyRef startRef = navMesh->encodePolyId(iTile, tile->salt, jPoly);

        // If the polygon ref is valid, and we haven't seen it yet,
        // start connected component analysis from this polygon
        if (navMesh->isValidPolyRef(startRef) &&
            (polyToIsland_.find(startRef) == polyToIsland_.end())) {
          uint32_t newIslandId = islandRadius_.size();
          expandFrom(navMesh, filter, newIslandId, startRef, islandVerts);

          // The radius is calculated as the max deviation from the mean for all
          // points in the island
          vec3f centroid = vec3f::Zero();
          for (auto& v : islandVerts) {
            centroid += v;
          }
          centroid /= islandVerts.size();

          float maxRadius = 0.0;
          for (auto& v : islandVerts) {
            maxRadius = std::max(maxRadius, (v - centroid).norm());
          }

          islandRadius_.emplace_back(maxRadius);
        }
      }
    }
  }

  bool hasConnection(dtPolyRef startRef, dtPolyRef endRef) const {
    // If both polygons are on the same island, there must be a path between
    // them
    auto itStart = polyToIsland_.find(startRef);
    if (itStart == polyToIsland_.end())
      return false;

    auto itEnd = polyToIsland_.find(endRef);
    if (itEnd == polyToIsland_.end())
      return false;

    return itStart->second == itEnd->second;
  }

  float islandRadius(dtPolyRef ref) const {
    auto itRef = polyToIsland_.find(ref);
    if (itRef == polyToIsland_.end())
      return 0.0;

    return islandRadius_[itRef->second];
  }

 private:
  std::unordered_map<dtPolyRef, uint32_t> polyToIsland_;
  std::vector<float> islandRadius_;

  void expandFrom(const dtNavMesh* navMesh,
                  const dtQueryFilter* filter,
                  const uint32_t newIslandId,
                  const dtPolyRef& startRef,
                  std::vector<vec3f>& islandVerts) {
    polyToIsland_.emplace(startRef, newIslandId);
    islandVerts.clear();

    // Force std::stack to be implemented via an std::vector as linked
    // lists are gross
    std::stack<dtPolyRef, std::vector<dtPolyRef>> stack;

    // Add the start ref to the stack
    stack.push(startRef);
    while (!stack.empty()) {
      dtPolyRef ref = stack.top();
      stack.pop();

      const dtMeshTile* tile = 0;
      const dtPoly* poly = 0;
      navMesh->getTileAndPolyByRefUnsafe(ref, &tile, &poly);

      for (int iVert = 0; iVert < poly->vertCount; ++iVert) {
        islandVerts.emplace_back(
            Eigen::Map<vec3f>(&tile->verts[poly->verts[iVert] * 3]));
      }

      // Iterate over all neighbours
      for (unsigned int iLink = poly->firstLink; iLink != DT_NULL_LINK;
           iLink = tile->links[iLink].next) {
        dtPolyRef neighbourRef = tile->links[iLink].ref;
        // If we've already visited this poly, skip it!
        if (polyToIsland_.find(neighbourRef) != polyToIsland_.end())
          continue;

        const dtMeshTile* neighbourTile = 0;
        const dtPoly* neighbourPoly = 0;
        navMesh->getTileAndPolyByRefUnsafe(neighbourRef, &neighbourTile,
                                           &neighbourPoly);

        // If a neighbour isn't walkable, don't add it
        if (!filter->passFilter(neighbourRef, neighbourTile, neighbourPoly))
          continue;

        polyToIsland_.emplace(neighbourRef, newIslandId);
        stack.push(neighbourRef);
      }
    }
  }
};
}  // namespace impl

namespace {
struct Workspace {
  rcHeightfield* solid = 0;
  unsigned char* triareas = 0;
  rcCompactHeightfield* chf = 0;
  rcContourSet* cset = 0;
  rcPolyMesh* pmesh = 0;
  rcPolyMeshDetail* dmesh = 0;

  ~Workspace() {
    rcFreeHeightField(solid);
    delete[] triareas;
    rcFreeCompactHeightfield(chf);
    rcFreeContourSet(cset);
    rcFreePolyMesh(pmesh);
    rcFreePolyMeshDetail(dmesh);
  }
};

enum PolyAreas { POLYAREA_GROUND, POLYAREA_DOOR };

enum PolyFlags {
  POLYFLAGS_WALK = 0x01,      // walkable
  POLYFLAGS_DOOR = 0x02,      // ability to move through doors
  POLYFLAGS_DISABLED = 0x04,  // disabled polygon
  POLYFLAGS_ALL = 0xffff      // all abilities
};
}  // namespace

PathFinder::PathFinder() : navMesh_(0), navQuery_(0), filter_(0) {
  filter_ = new dtQueryFilter();
  filter_->setIncludeFlags(POLYFLAGS_WALK);
  filter_->setExcludeFlags(0);
}

void PathFinder::free() {
  if (navMesh_) {
    dtFreeNavMesh(navMesh_);
    navMesh_ = 0;
  }
  if (navQuery_) {
    dtFreeNavMeshQuery(navQuery_);
    navQuery_ = 0;
  }
  if (filter_) {
    delete filter_;
  }

  if (islandSystem_) {
    delete islandSystem_;
  }
}

bool PathFinder::build(const NavMeshSettings& bs,
                       const float* verts,
                       const int nverts,
                       const int* tris,
                       const int ntris,
                       const float* bmin,
                       const float* bmax) {
  Workspace ws;
  rcContext ctx;

  //
  // Step 1. Initialize build config.
  //

  // Init build configuration from GUI
  rcConfig cfg;
  memset(&cfg, 0, sizeof(cfg));
  cfg.cs = bs.cellSize;
  cfg.ch = bs.cellHeight;
  cfg.walkableSlopeAngle = bs.agentMaxSlope;
  cfg.walkableHeight = (int)ceilf(bs.agentHeight / cfg.ch);
  cfg.walkableClimb = (int)floorf(bs.agentMaxClimb / cfg.ch);
  cfg.walkableRadius = (int)ceilf(bs.agentRadius / cfg.cs);
  cfg.maxEdgeLen = (int)(bs.edgeMaxLen / bs.cellSize);
  cfg.maxSimplificationError = bs.edgeMaxError;
  cfg.minRegionArea = (int)rcSqr(bs.regionMinSize);  // Note: area = size*size
  cfg.mergeRegionArea =
      (int)rcSqr(bs.regionMergeSize);  // Note: area = size*size
  cfg.maxVertsPerPoly = (int)bs.vertsPerPoly;
  cfg.detailSampleDist =
      bs.detailSampleDist < 0.9f ? 0 : bs.cellSize * bs.detailSampleDist;
  cfg.detailSampleMaxError = bs.cellHeight * bs.detailSampleMaxError;

  // Set the area where the navigation will be build.
  // Here the bounds of the input mesh are used, but the
  // area could be specified by an user defined box, etc.
  rcVcopy(cfg.bmin, bmin);
  rcVcopy(cfg.bmax, bmax);
  rcCalcGridSize(cfg.bmin, cfg.bmax, cfg.cs, &cfg.width, &cfg.height);
  LOG(INFO) << "Building navmesh with " << cfg.width << "x" << cfg.height
            << " cells";

  //
  // Step 2. Rasterize input polygon soup.
  //

  // Allocate voxel heightfield where we rasterize our input data to.
  ws.solid = rcAllocHeightfield();
  if (!ws.solid) {
    LOG(ERROR) << "Out of memory for heightfield allocation";
    return false;
  }
  if (!rcCreateHeightfield(&ctx, *ws.solid, cfg.width, cfg.height, cfg.bmin,
                           cfg.bmax, cfg.cs, cfg.ch)) {
    LOG(ERROR) << "Could not create solid heightfield";
    return false;
  }

  // Allocate array that can hold triangle area types.
  // If you have multiple meshes you need to process, allocate
  // and array which can hold the max number of triangles you need to process.
  ws.triareas = new unsigned char[ntris];
  if (!ws.triareas) {
    LOG(ERROR) << "Out of memory for triareas" << ntris;
    return false;
  }

  // Find triangles which are walkable based on their slope and rasterize them.
  // If your input data is multiple meshes, you can transform them here,
  // calculate the are type for each of the meshes and rasterize them.
  memset(ws.triareas, 0, ntris * sizeof(unsigned char));
  rcMarkWalkableTriangles(&ctx, cfg.walkableSlopeAngle, verts, nverts, tris,
                          ntris, ws.triareas);
  if (!rcRasterizeTriangles(&ctx, verts, nverts, tris, ws.triareas, ntris,
                            *ws.solid, cfg.walkableClimb)) {
    LOG(ERROR) << "Could not rasterize triangles.";
    return false;
  }

  //
  // Step 3. Filter walkables surfaces.
  //

  // Once all geoemtry is rasterized, we do initial pass of filtering to
  // remove unwanted overhangs caused by the conservative rasterization
  // as well as filter spans where the character cannot possibly stand.
  if (bs.filterLowHangingObstacles)
    rcFilterLowHangingWalkableObstacles(&ctx, cfg.walkableClimb, *ws.solid);
  if (bs.filterLedgeSpans)
    rcFilterLedgeSpans(&ctx, cfg.walkableHeight, cfg.walkableClimb, *ws.solid);
  if (bs.filterWalkableLowHeightSpans)
    rcFilterWalkableLowHeightSpans(&ctx, cfg.walkableHeight, *ws.solid);

  //
  // Step 4. Partition walkable surface to simple regions.
  //

  // Compact the heightfield so that it is faster to handle from now on.
  // This will result more cache coherent data as well as the neighbours
  // between walkable cells will be calculated.
  ws.chf = rcAllocCompactHeightfield();
  if (!ws.chf) {
    LOG(ERROR) << "Out of memory for compact heightfield";
    return false;
  }
  if (!rcBuildCompactHeightfield(&ctx, cfg.walkableHeight, cfg.walkableClimb,
                                 *ws.solid, *ws.chf)) {
    LOG(ERROR) << "Could not build compact heightfield";
    return false;
  }

  // Erode the walkable area by agent radius.
  if (!rcErodeWalkableArea(&ctx, cfg.walkableRadius, *ws.chf)) {
    LOG(ERROR) << "Could not erode walkable area";
    return false;
  }

  // // (Optional) Mark areas.
  // const ConvexVolume* vols = geom->getConvexVolumes();
  // for (int i  = 0; i < geom->getConvexVolumeCount(); ++i)
  //   rcMarkConvexPolyArea(ctx, vols[i].verts, vols[i].nverts, vols[i].hmin,
  //   vols[i].hmax, (unsigned char)vols[i].area, *ws.chf);

  // Partition the heightfield so that we can use simple algorithm later to
  // triangulate the walkable areas. There are 3 martitioning methods, each with
  // some pros and cons: 1) Watershed partitioning
  //   - the classic Recast partitioning
  //   - creates the nicest tessellation
  //   - usually slowest
  //   - partitions the heightfield into nice regions without holes or overlaps
  //   - the are some corner cases where this method creates produces holes and
  //   overlaps
  //      - holes may appear when a small obstacles is close to large open area
  //      (triangulation can handle this)
  //      - overlaps may occur if you have narrow spiral corridors (i.e stairs),
  //      this make triangulation to fail
  //   * generally the best choice if you precompute the nacmesh, use this if
  //   you have large open areas
  // 2) Monotone partioning
  //   - fastest
  //   - partitions the heightfield into regions without holes and overlaps
  //   (guaranteed)
  //   - creates long thin polygons, which sometimes causes paths with detours
  //   * use this if you want fast navmesh generation
  // 3) Layer partitoining
  //   - quite fast
  //   - partitions the heighfield into non-overlapping regions
  //   - relies on the triangulation code to cope with holes (thus slower than
  //   monotone partitioning)
  //   - produces better triangles than monotone partitioning
  //   - does not have the corner cases of watershed partitioning
  //   - can be slow and create a bit ugly tessellation (still better than
  //   monotone)
  //     if you have large open areas with small obstacles (not a problem if you
  //     use tiles)
  //   * good choice to use for tiled navmesh with medium and small sized tiles

  // Prepare for region partitioning, by calculating distance field along the
  // walkable surface.
  if (!rcBuildDistanceField(&ctx, *ws.chf)) {
    LOG(ERROR) << "Could not build distance field";
    return false;
  }
  // Partition the walkable surface into simple regions without holes.
  if (!rcBuildRegions(&ctx, *ws.chf, 0, cfg.minRegionArea,
                      cfg.mergeRegionArea)) {
    LOG(ERROR) << "Could not build watershed regions";
    return false;
  }
  // // Partition the walkable surface into simple regions without holes.
  // // Monotone partitioning does not need distancefield.
  // if (!rcBuildRegionsMonotone(ctx, *ws.chf, 0, cfg.minRegionArea,
  // cfg.mergeRegionArea))
  // // Partition the walkable surface into simple regions without holes.
  // if (!rcBuildLayerRegions(ctx, *ws.chf, 0, cfg.minRegionArea))

  //
  // Step 5. Trace and simplify region contours.
  //

  // Create contours.
  ws.cset = rcAllocContourSet();
  if (!ws.cset) {
    LOG(ERROR) << "Out of memory for contour set";
    return false;
  }
  if (!rcBuildContours(&ctx, *ws.chf, cfg.maxSimplificationError,
                       cfg.maxEdgeLen, *ws.cset)) {
    LOG(ERROR) << "Could not create contours";
    return false;
  }

  //
  // Step 6. Build polygons mesh from contours.
  //

  // Build polygon navmesh from the contours.
  ws.pmesh = rcAllocPolyMesh();
  if (!ws.pmesh) {
    LOG(ERROR) << "Out of memory for polymesh";
    return false;
  }
  if (!rcBuildPolyMesh(&ctx, *ws.cset, cfg.maxVertsPerPoly, *ws.pmesh)) {
    LOG(ERROR) << "Could not triangulate contours";
    return false;
  }

  //
  // Step 7. Create detail mesh which allows to access approximate height on
  // each polygon.
  //

  ws.dmesh = rcAllocPolyMeshDetail();
  if (!ws.dmesh) {
    LOG(ERROR) << "Out of memory for polymesh detail";
    return false;
  }

  if (!rcBuildPolyMeshDetail(&ctx, *ws.pmesh, *ws.chf, cfg.detailSampleDist,
                             cfg.detailSampleMaxError, *ws.dmesh)) {
    LOG(ERROR) << "Could not build detail mesh";
    return false;
  }

  // At this point the navigation mesh data is ready, you can access it from
  // ws.pmesh. See duDebugDrawPolyMesh or dtCreateNavMeshData as examples how to
  // access the data.

  //
  // (Optional) Step 8. Create Detour data from Recast poly mesh.
  //

  // The GUI may allow more max points per polygon than Detour can handle.
  // Only build the detour navmesh if we do not exceed the limit.
  if (cfg.maxVertsPerPoly <= DT_VERTS_PER_POLYGON) {
    unsigned char* navData = 0;
    int navDataSize = 0;

    // Update poly flags from areas.
    for (int i = 0; i < ws.pmesh->npolys; ++i) {
      if (ws.pmesh->areas[i] == RC_WALKABLE_AREA) {
        ws.pmesh->areas[i] = POLYAREA_GROUND;
      }
      if (ws.pmesh->areas[i] == POLYAREA_GROUND) {
        ws.pmesh->flags[i] = POLYFLAGS_WALK;
      } else if (ws.pmesh->areas[i] == POLYAREA_DOOR) {
        ws.pmesh->flags[i] = POLYFLAGS_WALK | POLYFLAGS_DOOR;
      }
    }

    dtNavMeshCreateParams params;
    memset(&params, 0, sizeof(params));
    params.verts = ws.pmesh->verts;
    params.vertCount = ws.pmesh->nverts;
    params.polys = ws.pmesh->polys;
    params.polyAreas = ws.pmesh->areas;
    params.polyFlags = ws.pmesh->flags;
    params.polyCount = ws.pmesh->npolys;
    params.nvp = ws.pmesh->nvp;
    params.detailMeshes = ws.dmesh->meshes;
    params.detailVerts = ws.dmesh->verts;
    params.detailVertsCount = ws.dmesh->nverts;
    params.detailTris = ws.dmesh->tris;
    params.detailTriCount = ws.dmesh->ntris;
    // params.offMeshConVerts = geom->getOffMeshConnectionVerts();
    // params.offMeshConRad = geom->getOffMeshConnectionRads();
    // params.offMeshConDir = geom->getOffMeshConnectionDirs();
    // params.offMeshConAreas = geom->getOffMeshConnectionAreas();
    // params.offMeshConFlags = geom->getOffMeshConnectionFlags();
    // params.offMeshConUserID = geom->getOffMeshConnectionId();
    // params.offMeshConCount = geom->getOffMeshConnectionCount();
    params.walkableHeight = bs.agentHeight;
    params.walkableRadius = bs.agentRadius;
    params.walkableClimb = bs.agentMaxClimb;
    rcVcopy(params.bmin, ws.pmesh->bmin);
    rcVcopy(params.bmax, ws.pmesh->bmax);
    params.cs = cfg.cs;
    params.ch = cfg.ch;
    params.buildBvTree = true;

    if (!dtCreateNavMeshData(&params, &navData, &navDataSize)) {
      LOG(ERROR) << "Could not build Detour navmesh";
      return false;
    }

    navMesh_ = 0;
    navMesh_ = dtAllocNavMesh();
    if (!navMesh_) {
      dtFree(navData);
      LOG(ERROR) << "Could not allocate Detour navmesh";
      return false;
    }

    dtStatus status;
    status = navMesh_->init(navData, navDataSize, DT_TILE_FREE_DATA);
    if (dtStatusFailed(status)) {
      dtFree(navData);
      LOG(ERROR) << "Could not init Detour navmesh";
      return false;
    }
    if (!initNavQuery()) {
      return false;
    }
  }

  LOG(INFO) << "Created navmesh with " << ws.pmesh->nverts << " vertices "
            << ws.pmesh->npolys << " polygons";

  return true;
}

bool PathFinder::initNavQuery() {
  navQuery_ = dtAllocNavMeshQuery();
  dtStatus status = navQuery_->init(navMesh_, 2048);
  if (dtStatusFailed(status)) {
    LOG(ERROR) << "Could not init Detour navmesh query";
    return false;
  }

  islandSystem_ = new impl::IslandSystem(navMesh_, filter_);

  return true;
}

bool PathFinder::build(const NavMeshSettings& bs,
                       const esp::assets::MeshData& mesh) {
  const int numVerts = mesh.vbo.size();
  const int numIndices = mesh.ibo.size();
  const float mf = std::numeric_limits<float>::max();
  vec3f bmin(mf, mf, mf);
  vec3f bmax(-mf, -mf, -mf);

  for (int i = 0; i < numVerts; i++) {
    const vec3f& p = mesh.vbo[i];
    bmin = bmin.cwiseMin(p);
    bmax = bmax.cwiseMax(p);
  }

  int* indices = new int[numIndices];
  for (int i = 0; i < numIndices; i++) {
    indices[i] = static_cast<int>(mesh.ibo[i]);
  }

  const bool success = build(bs, mesh.vbo[0].data(), numVerts, indices,
                             numIndices / 3, bmin.data(), bmax.data());
  delete[] indices;
  return success;
}

namespace {
const int NAVMESHSET_MAGIC = 'M' << 24 | 'S' << 16 | 'E' << 8 | 'T';  //'MSET';
const int NAVMESHSET_VERSION = 1;

struct NavMeshSetHeader {
  int magic;
  int version;
  int numTiles;
  dtNavMeshParams params;
};

struct NavMeshTileHeader {
  dtTileRef tileRef;
  int dataSize;
};
}  // namespace

bool PathFinder::loadNavMesh(const std::string& path) {
  FILE* fp = fopen(path.c_str(), "rb");
  if (!fp)
    return false;

  // Read header.
  NavMeshSetHeader header;
  size_t readLen = fread(&header, sizeof(NavMeshSetHeader), 1, fp);
  if (readLen != 1) {
    fclose(fp);
    return false;
  }
  if (header.magic != NAVMESHSET_MAGIC) {
    fclose(fp);
    return false;
  }
  if (header.version != NAVMESHSET_VERSION) {
    fclose(fp);
    return false;
  }

  vec3f bmin, bmax;

  dtNavMesh* mesh = dtAllocNavMesh();
  if (!mesh) {
    fclose(fp);
    return false;
  }
  dtStatus status = mesh->init(&header.params);
  if (dtStatusFailed(status)) {
    fclose(fp);
    return false;
  }

  // Read tiles.
  for (int i = 0; i < header.numTiles; ++i) {
    NavMeshTileHeader tileHeader;
    readLen = fread(&tileHeader, sizeof(tileHeader), 1, fp);
    if (readLen != 1) {
      fclose(fp);
      return false;
    }

    if (!tileHeader.tileRef || !tileHeader.dataSize)
      break;

    unsigned char* data =
        (unsigned char*)dtAlloc(tileHeader.dataSize, DT_ALLOC_PERM);
    if (!data)
      break;
    memset(data, 0, tileHeader.dataSize);
    readLen = fread(data, tileHeader.dataSize, 1, fp);
    if (readLen != 1) {
      dtFree(data);
      fclose(fp);
      return false;
    }

    mesh->addTile(data, tileHeader.dataSize, DT_TILE_FREE_DATA,
                  tileHeader.tileRef, 0);
    const dtMeshTile* tile = mesh->getTileByRef(tileHeader.tileRef);
    if (i == 0) {
      bmin = vec3f(tile->header->bmin);
      bmax = vec3f(tile->header->bmax);
    } else {
      bmin = bmin.array().min(Eigen::Array3f{tile->header->bmin});
      bmax = bmax.array().max(Eigen::Array3f{tile->header->bmax});
    }
  }

  fclose(fp);

  navMesh_ = mesh;
  bounds_ = std::make_pair(bmin, bmax);
  return initNavQuery();
}

bool PathFinder::saveNavMesh(const std::string& path) {
  if (!navMesh_)
    return false;

  FILE* fp = fopen(path.c_str(), "wb");
  if (!fp)
    return false;

  // Store header.
  NavMeshSetHeader header;
  header.magic = NAVMESHSET_MAGIC;
  header.version = NAVMESHSET_VERSION;
  header.numTiles = 0;
  for (int i = 0; i < navMesh_->getMaxTiles(); ++i) {
    const dtMeshTile* tile = ((const dtNavMesh*)navMesh_)->getTile(i);
    if (!tile || !tile->header || !tile->dataSize)
      continue;
    header.numTiles++;
  }
  memcpy(&header.params, navMesh_->getParams(), sizeof(dtNavMeshParams));
  fwrite(&header, sizeof(NavMeshSetHeader), 1, fp);

  // Store tiles.
  for (int i = 0; i < navMesh_->getMaxTiles(); ++i) {
    const dtMeshTile* tile = ((const dtNavMesh*)navMesh_)->getTile(i);
    if (!tile || !tile->header || !tile->dataSize)
      continue;

    NavMeshTileHeader tileHeader;
    tileHeader.tileRef = navMesh_->getTileRef(tile);
    tileHeader.dataSize = tile->dataSize;
    fwrite(&tileHeader, sizeof(tileHeader), 1, fp);

    fwrite(tile->data, tile->dataSize, 1, fp);
  }

  fclose(fp);

  return true;
}

void PathFinder::seed(uint32_t newSeed) {
  // TODO: this should be using core::Random instead, but passing function
  // to navQuery_->findRandomPoint needs to be figured out first
  srand(newSeed);
}

// Returns a random number [0..1]
static float frand() {
  return (float)rand() / (float)RAND_MAX;
}

vec3f PathFinder::getRandomNavigablePoint() {
  dtPolyRef ref;
  vec3f pt;
  dtStatus status = navQuery_->findRandomPoint(filter_, frand, &ref, pt.data());
  if (!dtStatusSucceed(status)) {
    LOG(ERROR) << "Failed to getRandomNavigablePoint";
  }
  return pt;
}

bool PathFinder::findPath(ShortestPath& path) {
  MultiGoalShortestPath tmp;
  tmp.requestedStart = path.requestedStart;
  tmp.requestedEnds.assign({path.requestedEnd});

  bool status = findPath(tmp);

  path.points.assign(tmp.points.begin(), tmp.points.end());
  path.geodesicDistance = tmp.geodesicDistance;

  return status;
}

bool PathFinder::findPath(MultiGoalShortestPath& path) {
  // initialize
  static const int MAX_POLYS = 256;
  dtPolyRef polys[MAX_POLYS];
  path.geodesicDistance = std::numeric_limits<float>::infinity();
  dtPolyRef startRef;

  // find nearest polys and path
  vec3f pathStart;
  int numPoints = 0;
  int numPolys = 0;
  dtStatus status;
  std::tie(status, startRef, pathStart) =
      projectToPoly(path.requestedStart, navQuery_, filter_);

  if (status != DT_SUCCESS || startRef == 0) {
    return false;
  }

  std::vector<vec3f> pathEnds;
  std::vector<float> pathEndsCoords;
  std::vector<dtPolyRef> endRefs;
  for (const auto& rqEnd : path.requestedEnds) {
    pathEnds.emplace_back();
    endRefs.emplace_back();
    std::tie(status, endRefs.back(), pathEnds.back()) =
        projectToPoly(rqEnd, navQuery_, filter_);

    pathEndsCoords.emplace_back(pathEnds.back()[0]);
    pathEndsCoords.emplace_back(pathEnds.back()[1]);
    pathEndsCoords.emplace_back(pathEnds.back()[2]);

    if (status != DT_SUCCESS || endRefs.back() == 0) {
      return false;
    }
  }

  // check if trivial path (start is same as end) and early return
  if (std::find_if(path.requestedEnds.begin(), path.requestedEnds.end(),
                   [&path](const vec3f& rqEnd) -> bool {
                     return rqEnd.isApprox(path.requestedStart);
                   }) != path.requestedEnds.end()) {
    path.geodesicDistance = 0;
    return true;
  }

  // Check if there is a path between the start and any of the ends
  if (std::find_if(endRefs.begin(), endRefs.end(),
                   [this, &startRef](const dtPolyRef& end) -> bool {
                     return this->islandSystem_->hasConnection(startRef, end);
                   }) == endRefs.end()) {
    return false;
  }

  int goalFoundIdx;
  status = navQuery_->findBidirPathToAny(
      endRefs.size(), startRef, endRefs.data(), path.requestedStart.data(),
      pathEndsCoords.data(), filter_, polys, &numPolys, MAX_POLYS,
      &goalFoundIdx);
  if (status != DT_SUCCESS) {
    return false;
  }

  if (numPolys) {
    const vec3f& closestRequestedEnd = path.requestedEnds[goalFoundIdx];

    path.points.resize(MAX_POLYS);
    status = navQuery_->findStraightPath(
        path.requestedStart.data(), closestRequestedEnd.data(), polys, numPolys,
        path.points[0].data(), 0, 0, &numPoints, MAX_POLYS);

    if (status != DT_SUCCESS) {
      return false;
    }
  }

  // resize down to number of waypoints and compute distance
  if (numPoints > 0) {
    path.points.resize(numPoints);
    path.geodesicDistance = 0;
    if (numPoints > 1) {
      vec3f previousPoint = path.points[0];
      for (int i = 1; i < path.points.size(); i++) {
        const vec3f& currentPoint = path.points[i];
        path.geodesicDistance += (currentPoint - previousPoint).norm();
        previousPoint = currentPoint;
      }
    }
    return true;
  }

  return false;
}

<<<<<<< HEAD
namespace esp {
namespace nav {
namespace {
std::tuple<dtPolyRef, vec3f> applyMoveAlongSurface(
    const vec3f& start,
    const vec3f& end,
    const dtNavMeshQuery* navQuery,
    const dtQueryFilter* filter) {
  const int MAX_POLYS = 256;
  int numPolys;
=======
template <typename T>
T PathFinder::tryStep(const T& start, const T& end) {
  static const int MAX_POLYS = 256;
>>>>>>> be178edd
  dtPolyRef polys[MAX_POLYS];

  dtPolyRef startPoly;
  vec3f pathStart, pathEnd;
  std::tie(std::ignore, startPoly, pathStart) =
      projectToPoly(start, navQuery, filter);
  std::tie(std::ignore, std::ignore, pathEnd) =
      projectToPoly(end, navQuery, filter);

  vec3f endPoint;
  navQuery->moveAlongSurface(startPoly, pathStart.data(), pathEnd.data(),
                             filter, endPoint.data(), polys, &numPolys,
                             MAX_POLYS);

  return std::make_tuple(polys[numPolys - 1], endPoint);
}

bool didCollide(const vec3f& start,
                const vec3f& predEnd,
                const vec3f& actualEnd) {
  return ((actualEnd - start).norm() + 1e-5) < (predEnd - start).norm();
}
}  // namespace
}  // namespace nav
}  // namespace esp

vec3f esp::nav::PathFinder::tryStep(const vec3f& start, const vec3f& end) {
  // Decreasing the stepSize increases the effective friction between the
  // agent and the wall
  const float stepSize = 0.05;
  const vec3f stepDir = (end - start).normalized();
  const int numSteps = std::round((end - start).norm() / stepSize);
  const float realStepSize = (end - start).norm() / numSteps;

  dtPolyRef trueEndPolyRef;
  vec3f currentPos{start};
  for (int i = 0; i < numSteps; ++i) {
    vec3f prevPos = currentPos;

    std::tie(trueEndPolyRef, currentPos) = applyMoveAlongSurface(
        currentPos, currentPos + stepDir * realStepSize, navQuery_, filter_);

    if (didCollide(prevPos, prevPos + stepDir * realStepSize, currentPos)) {
      break;
    }
  }
  vec3f endPoint{currentPos};

  // Hack to deal with infinitely thin walls in recast allowing you to
  // transition between two different connected components
  // First check to see if the endPoint as returned by `moveAlongSurface`
  // is in the same connected component as the startRef according to
  // findNearestPoly
  dtPolyRef startRef, endRef;
  std::tie(std::ignore, startRef, std::ignore) =
      projectToPoly(start, navQuery_, filter_);
  std::tie(std::ignore, endRef, std::ignore) =
      projectToPoly(endPoint, navQuery_, filter_);
  if (!this->islandSystem_->hasConnection(startRef, endRef)) {
    // There isn't a connection!  This happens when endPoint is on an edge
    // shared between two different connected components (aka infinitely thin
    // walls) The way to deal with this is to nudge the point into the polygon
    // we want it to be 'moveAlongSurface' tells us which polygon we want
    // endPoint to be in through the polys list
    const dtMeshTile* tile = 0;
    const dtPoly* poly = 0;
    navMesh_->getTileAndPolyByRefUnsafe(trueEndPolyRef, &tile, &poly);

    // Calculate the center of the polygon we want the points to be in
    vec3f polyCenter = vec3f::Zero();
    for (int iVert = 0; iVert < poly->vertCount; ++iVert) {
      polyCenter += Eigen::Map<vec3f>(&tile->verts[poly->verts[iVert] * 3]);
    }
    polyCenter /= poly->vertCount;

    constexpr float nudgeDistance = 1e-4;  // 0.1mm
    const vec3f nudgeDir = (polyCenter - endPoint).normalized();
    // And nudge the point towards the center by a little tiny bit :)
    endPoint = endPoint + nudgeDistance * nudgeDir;
  }

  return endPoint;
}

<<<<<<< HEAD
Magnum::Vector3 esp::nav::PathFinder::tryStep(const Magnum::Vector3& start,
                                              const Magnum::Vector3& end) {
  return Magnum::Vector3{tryStep(Magnum::EigenIntegration::cast<vec3f>(start),
                                 Magnum::EigenIntegration::cast<vec3f>(end))};
}
=======
template vec3f PathFinder::tryStep<vec3f>(const vec3f&, const vec3f&);
template Magnum::Vector3 PathFinder::tryStep<Magnum::Vector3>(
    const Magnum::Vector3&,
    const Magnum::Vector3&);
>>>>>>> be178edd

float PathFinder::islandRadius(const vec3f& pt) const {
  dtPolyRef ptRef;
  dtStatus status;
  std::tie(status, ptRef, std::ignore) = projectToPoly(pt, navQuery_, filter_);
  if (status != DT_SUCCESS || ptRef == 0) {
    return 0.0;
  } else {
    return islandSystem_->islandRadius(ptRef);
  }
}

float PathFinder::distanceToClosestObstacle(
    const vec3f& pt,
    const float maxSearchRadius /*= 2.0*/) const {
  return closestObstacleSurfacePoint(pt, maxSearchRadius).hitDist;
}

HitRecord PathFinder::closestObstacleSurfacePoint(
    const vec3f& pt,
    const float maxSearchRadius /*= 2.0*/) const {
  dtPolyRef ptRef;
  dtStatus status;
  vec3f polyPt;
  std::tie(status, ptRef, polyPt) = projectToPoly(pt, navQuery_, filter_);
  if (status != DT_SUCCESS || ptRef == 0) {
    return {vec3f(0, 0, 0), vec3f(0, 0, 0),
            std::numeric_limits<float>::infinity()};
  } else {
    vec3f hitPos, hitNormal;
    float hitDist;
    navQuery_->findDistanceToWall(ptRef, polyPt.data(), maxSearchRadius,
                                  filter_, &hitDist, hitPos.data(),
                                  hitNormal.data());
    return {hitPos, hitNormal, hitDist};
  }
}

bool PathFinder::isNavigable(const vec3f& pt,
                             const float maxYDelta /*= 0.5*/) const {
  dtPolyRef ptRef;
  dtStatus status;
  vec3f polyPt;
  std::tie(status, ptRef, polyPt) = projectToPoly(pt, navQuery_, filter_);

  if (status != DT_SUCCESS || ptRef == 0)
    return false;

  if (std::abs(polyPt[1] - pt[1]) > maxYDelta ||
      (Eigen::Vector2f(pt[0], pt[2]) - Eigen::Vector2f(polyPt[0], polyPt[2]))
              .norm() > 1e-2)
    return false;

  return true;
}

}  // namespace nav
}  // namespace esp<|MERGE_RESOLUTION|>--- conflicted
+++ resolved
@@ -25,6 +25,8 @@
 #include "DetourNavMeshQuery.h"
 #include "DetourNode.h"
 #include "Recast.h"
+
+namespace Mn = Magnum;
 
 namespace esp {
 namespace nav {
@@ -839,9 +841,6 @@
   return false;
 }
 
-<<<<<<< HEAD
-namespace esp {
-namespace nav {
 namespace {
 std::tuple<dtPolyRef, vec3f> applyMoveAlongSurface(
     const vec3f& start,
@@ -850,11 +849,6 @@
     const dtQueryFilter* filter) {
   const int MAX_POLYS = 256;
   int numPolys;
-=======
-template <typename T>
-T PathFinder::tryStep(const T& start, const T& end) {
-  static const int MAX_POLYS = 256;
->>>>>>> be178edd
   dtPolyRef polys[MAX_POLYS];
 
   dtPolyRef startPoly;
@@ -878,13 +872,11 @@
   return ((actualEnd - start).norm() + 1e-5) < (predEnd - start).norm();
 }
 }  // namespace
-}  // namespace nav
-}  // namespace esp
-
-vec3f esp::nav::PathFinder::tryStep(const vec3f& start, const vec3f& end) {
+
+vec3f PathFinder::tryStep(const vec3f& start, const vec3f& end) {
   // Decreasing the stepSize increases the effective friction between the
   // agent and the wall
-  const float stepSize = 0.05;
+  const float stepSize = 0.01;
   const vec3f stepDir = (end - start).normalized();
   const int numSteps = std::round((end - start).norm() / stepSize);
   const float realStepSize = (end - start).norm() / numSteps;
@@ -939,18 +931,11 @@
   return endPoint;
 }
 
-<<<<<<< HEAD
-Magnum::Vector3 esp::nav::PathFinder::tryStep(const Magnum::Vector3& start,
-                                              const Magnum::Vector3& end) {
-  return Magnum::Vector3{tryStep(Magnum::EigenIntegration::cast<vec3f>(start),
-                                 Magnum::EigenIntegration::cast<vec3f>(end))};
-}
-=======
-template vec3f PathFinder::tryStep<vec3f>(const vec3f&, const vec3f&);
-template Magnum::Vector3 PathFinder::tryStep<Magnum::Vector3>(
-    const Magnum::Vector3&,
-    const Magnum::Vector3&);
->>>>>>> be178edd
+Mn::Vector3 PathFinder::tryStep(const Mn::Vector3& start,
+                                const Mn::Vector3& end) {
+  return Mn::Vector3{tryStep(Mn::EigenIntegration::cast<vec3f>(start),
+                             Mn::EigenIntegration::cast<vec3f>(end))};
+}
 
 float PathFinder::islandRadius(const vec3f& pt) const {
   dtPolyRef ptRef;
